--- conflicted
+++ resolved
@@ -20,7 +20,6 @@
 import org.locationtech.geomesa.hbase.index.HBaseFeatureIndex.ScanConfig
 import org.locationtech.geomesa.index.index.ClientSideFiltering.RowAndValue
 import org.locationtech.geomesa.index.index.{ClientSideFiltering, IndexAdapter}
-import org.locationtech.geomesa.utils.geotools.SimpleFeatureTypes
 import org.locationtech.geomesa.utils.index.IndexMode.IndexMode
 import org.opengis.feature.simple.{SimpleFeature, SimpleFeatureType}
 import org.opengis.filter.Filter
@@ -142,9 +141,12 @@
   def buildPlatformScanPlan(ds: HBaseDataStore, filter: HBaseFilterStrategyType, ranges: Seq[Query], table: TableName, hbaseFilters: Seq[HBaseFilter], toFeatures: (Iterator[Result]) => Iterator[SimpleFeature]): HBaseQueryPlan
 
   // default implementation does nothing
-  def configurePushDownFilters(config: ScanConfig, ecql: Option[Filter], sft: SimpleFeatureType): ScanConfig = {
+  def configurePushDownFilters(config: ScanConfig,
+                               ecql: Option[Filter],
+                              transform: Option[(String, SimpleFeatureType)],
+                               sft: SimpleFeatureType): ScanConfig = {
     val remoteFilters = ecql.map { filter =>
-      new JSimpleFeatureFilter(sft, filter)
+      new JSimpleFeatureFilter(sft, filter, )
     }.toSeq
     config.copy(hbaseFilters = config.hbaseFilters ++ remoteFilters)
   }
@@ -183,28 +185,12 @@
     import org.locationtech.geomesa.index.conf.QueryHints.RichHints
 
     /** This function is used to implement custom client filters for HBase **/
-<<<<<<< HEAD
     val transform = hints.getTransform // will eventually be used to support remote transforms
     val feature = sft // will eventually be used to support remote transforms
 
     // ECQL is now pushed down in HBase so don't need to apply it client side
-    // However, the transform is not yet pushed down
-    val toFeatures = resultsToFeatures(feature, None, transform)
+    val toFeatures = resultsToFeatures(feature, None, None)
 
-    configurePushDownFilters(ScanConfig(Nil, toFeatures), ecql, sft)
-=======
-    val transform: Option[(String, SimpleFeatureType)] = hints.getTransform
-
-    if (!remote) {
-      val localToFeatures = resultsToFeatures(sft, ecql, transform)
-      ScanConfig(Nil, localToFeatures)
-    } else {
-      val (remoteTdefArg: String, remoteSchema: SimpleFeatureType) = transform.getOrElse(("", sft))
-      val toFeatures = resultsToFeatures(remoteSchema, None, None)
-      val remoteCQLFilter: Filter = ecql.getOrElse(Filter.INCLUDE)
-      val remoteFilters: Seq[HBaseFilter] = Seq(new JSimpleFeatureFilter(sft, remoteCQLFilter, remoteTdefArg, SimpleFeatureTypes.encodeType(remoteSchema)))
-      ScanConfig(remoteFilters, toFeatures)
-    }
->>>>>>> 74a29eb4
+    configurePushDownFilters(ScanConfig(Nil, toFeatures), ecql, transform, sft)
   }
 }